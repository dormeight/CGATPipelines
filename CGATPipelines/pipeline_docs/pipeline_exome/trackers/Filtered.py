import os
import sys
import re
import types
import itertools

from CGATReport.Tracker import *
from collections import OrderedDict as odict
from exomeReport import *


class recessives(ExomeTracker):

    pattern = "(.*)_recessive_table$"

    def __call__(self, track, slice=None):
        return self.getAll(
<<<<<<< HEAD
            "SELECT r.CHROM, r.POS, r.REF, r.ALT, r.ID, SNPEFF_CODON_CHANGE, SNPEFF_AMINO_ACID_CHANGE, SNPEFF_EXON_ID, SNPEFF_GENE_NAME, SNPEFF_TRANSCRIPT_ID, SNPEFF_EFFECT, SNPEFF_FUNCTIONAL_CLASS, SNPEFF_IMPACT, SNPEFF_GENE_BIOTYPE, EFF, dbNSFP_1000Gp1_AF, dbNSFP_ESP6500_AA_AF, dbNSFP_ESP6500_EA_AF, dbNSFP_29way_logOdds, dbNSFP_GERP___NR, dbNSFP_GERP___RS, dbNSFP_Interpro_domain, dbNSFP_Polyphen2_HVAR_pred, dbNSFP_SIFT_score, FILTER, BaseQRankSum, FS, MQ, MQ0, MQRankSum, QD, ReadPosRankSum FROM %(track)s_recessive_table AS r INNER JOIN all_samples_snpeff_table AS s ON r.CHROM = s.CHROM AND r.POS = s.POS WHERE (dbNSFP_1000Gp1_AF is null OR dbNSFP_1000Gp1_AF<0.01) AND (dbNSFP_ESP6500_AA_AF is null OR dbNSFP_ESP6500_AA_AF<0.01) AND COMMON is null AND FILTER='PASS' " % locals())
=======
            "SELECT r.CHROM, r.POS, r.REF, r.ALT, r.ID, SNPEFF_CODON_CHANGE, SNPEFF_AMINO_ACID_CHANGE, SNPEFF_EXON_ID, SNPEFF_GENE_NAME, SNPEFF_TRANSCRIPT_ID, SNPEFF_EFFECT, SNPEFF_FUNCTIONAL_CLASS, SNPEFF_IMPACT, SNPEFF_GENE_BIOTYPE, EFF, dbNSFP_1000Gp1_AF, dbNSFP_ESP6500_AA_AF, dbNSFP_ESP6500_EA_AF, AC_Adj, AN_Adj, (CAST(AC_Adj AS FLOAT)/AN_Adj) AS ExAC, dbNSFP_29way_logOdds, dbNSFP_GERP___NR, dbNSFP_GERP___RS, dbNSFP_Interpro_domain, dbNSFP_Polyphen2_HVAR_pred, dbNSFP_SIFT_score, CLNDBN, CLNORIGIN, CLNSIG, FILTER, BaseQRankSum, FS, MQ, MQ0, MQRankSum, QD, ReadPosRankSum FROM %(track)s_recessive_table AS r INNER JOIN all_samples_snpeff_table AS s ON r.CHROM = s.CHROM AND r.POS = s.POS WHERE (dbNSFP_1000Gp1_AF is null OR dbNSFP_1000Gp1_AF<0.01) AND (dbNSFP_ESP6500_AA_AF is null OR dbNSFP_ESP6500_AA_AF<0.01) AND (ExAC is null OR ExAC<0.01) AND FILTER='PASS' " % locals())
>>>>>>> 317a6cb8


class dominants(ExomeTracker):

    pattern = "(.*)_dominant_table$"

    def __call__(self, track, slice=None):
        return self.getAll(
<<<<<<< HEAD
            "SELECT d.CHROM, d.POS, d.REF, d.ALT, d.ID, SNPEFF_CODON_CHANGE, SNPEFF_AMINO_ACID_CHANGE, SNPEFF_EXON_ID, SNPEFF_GENE_NAME, SNPEFF_TRANSCRIPT_ID, SNPEFF_EFFECT, SNPEFF_FUNCTIONAL_CLASS, SNPEFF_IMPACT, SNPEFF_GENE_BIOTYPE, EFF, dbNSFP_1000Gp1_AF, dbNSFP_ESP6500_AA_AF, dbNSFP_ESP6500_EA_AF, AC_Adj, AN_Adj, dbNSFP_29way_logOdds, dbNSFP_GERP___NR, dbNSFP_GERP___RS, dbNSFP_Interpro_domain, dbNSFP_Polyphen2_HVAR_pred, dbNSFP_SIFT_score, FILTER, BaseQRankSum, FS, MQ, MQ0, MQRankSum, QD, ReadPosRankSum FROM %(track)s_dominant_table AS d INNER JOIN all_samples_snpeff_table AS s ON d.CHROM = s.CHROM AND d.POS = s.POS WHERE (dbNSFP_1000Gp1_AF is null OR dbNSFP_1000Gp1_AF<0.01) AND (dbNSFP_ESP6500_AA_AF is null OR dbNSFP_ESP6500_AA_AF<0.01) AND COMMON is null AND CAST(AC_Adj AS FLOAT)/AN_Adj)<0.01 AND FILTER='PASS' " % locals())
=======
            "SELECT d.CHROM, d.POS, d.REF, d.ALT, d.ID, SNPEFF_CODON_CHANGE, SNPEFF_AMINO_ACID_CHANGE, SNPEFF_EXON_ID, SNPEFF_GENE_NAME, SNPEFF_TRANSCRIPT_ID, SNPEFF_EFFECT, SNPEFF_FUNCTIONAL_CLASS, SNPEFF_IMPACT, SNPEFF_GENE_BIOTYPE, EFF, dbNSFP_1000Gp1_AF, dbNSFP_ESP6500_AA_AF, dbNSFP_ESP6500_EA_AF, AC_Adj, AN_Adj, (CAST(AC_Adj AS FLOAT)/AN_Adj) AS ExAC, dbNSFP_29way_logOdds, dbNSFP_GERP___NR, dbNSFP_GERP___RS, dbNSFP_Interpro_domain, dbNSFP_Polyphen2_HVAR_pred, dbNSFP_SIFT_score, CLNDBN, CLNORIGIN, CLNSIG, FILTER, BaseQRankSum, FS, MQ, MQ0, MQRankSum, QD, ReadPosRankSum FROM %(track)s_dominant_table AS d INNER JOIN all_samples_snpeff_table AS s ON d.CHROM = s.CHROM AND d.POS = s.POS WHERE (dbNSFP_1000Gp1_AF is null OR dbNSFP_1000Gp1_AF<0.01) AND (dbNSFP_ESP6500_AA_AF is null OR dbNSFP_ESP6500_AA_AF<0.01) AND (ExAC<0.01 OR ExAC is null) AND FILTER='PASS' " % locals())
>>>>>>> 317a6cb8


class deNovos(ExomeTracker):

    pattern = "(.*)_filtered_table$"

    def __call__(self, track, slice=None):
        return self.getAll(
<<<<<<< HEAD
            "SELECT f.CHROM, f.POS, f.REF, f.ALT, f.ID, SNPEFF_CODON_CHANGE, SNPEFF_AMINO_ACID_CHANGE, SNPEFF_EXON_ID, SNPEFF_GENE_NAME, SNPEFF_TRANSCRIPT_ID, SNPEFF_EFFECT, SNPEFF_FUNCTIONAL_CLASS, SNPEFF_IMPACT, SNPEFF_GENE_BIOTYPE, EFF, dbNSFP_1000Gp1_AF, dbNSFP_ESP6500_AA_AF, dbNSFP_ESP6500_EA_AF, dbNSFP_29way_logOdds, dbNSFP_GERP___NR, dbNSFP_GERP___RS, dbNSFP_Interpro_domain, dbNSFP_Polyphen2_HVAR_pred, dbNSFP_SIFT_score, FILTER, BaseQRankSum, FS, MQ, MQ0, MQRankSum, QD, ReadPosRankSum FROM %(track)s_filtered_table AS f INNER JOIN all_samples_snpeff_table AS s ON f.CHROM = s.CHROM AND f.POS = s.POS WHERE (dbNSFP_1000Gp1_AF is null OR dbNSFP_1000Gp1_AF<0.01) AND (dbNSFP_ESP6500_AA_AF is null OR dbNSFP_ESP6500_AA_AF<0.01) AND COMMON is null AND FILTER='PASS' " % locals())
=======
            "SELECT f.CHROM, f.POS, f.REF, f.ALT, f.ID, SNPEFF_CODON_CHANGE, SNPEFF_AMINO_ACID_CHANGE, SNPEFF_EXON_ID, SNPEFF_GENE_NAME, SNPEFF_TRANSCRIPT_ID, SNPEFF_EFFECT, SNPEFF_FUNCTIONAL_CLASS, SNPEFF_IMPACT, SNPEFF_GENE_BIOTYPE, EFF, dbNSFP_1000Gp1_AF, dbNSFP_ESP6500_AA_AF, dbNSFP_ESP6500_EA_AF, AC_Adj, AN_Adj, (CAST(AC_Adj AS FLOAT)/AN_Adj) AS ExAC, dbNSFP_29way_logOdds, dbNSFP_GERP___NR, dbNSFP_GERP___RS, dbNSFP_Interpro_domain, dbNSFP_Polyphen2_HVAR_pred, dbNSFP_SIFT_score, CLNDBN, CLNORIGIN, CLNSIG, FILTER, BaseQRankSum, FS, MQ, MQ0, MQRankSum, QD, ReadPosRankSum FROM %(track)s_filtered_table AS f INNER JOIN all_samples_snpeff_table AS s ON f.CHROM = s.CHROM AND f.POS = s.POS WHERE (dbNSFP_1000Gp1_AF is null OR dbNSFP_1000Gp1_AF<0.01) AND (dbNSFP_ESP6500_AA_AF is null OR dbNSFP_ESP6500_AA_AF<0.01) AND (ExAC<0.01 OR ExAC is null)  AND FILTER='PASS' " % locals())
>>>>>>> 317a6cb8


class comp_hets(ExomeTracker):

    pattern = "(.*)_compound_hets_table$"

    def __call__(self, track, slice=None):
        return self.getAll(
<<<<<<< HEAD
            "SELECT c.rowid, g.CHROM, g.POS, g.REF, g.ALT, g.ID, SNPEFF_CODON_CHANGE, SNPEFF_AMINO_ACID_CHANGE, SNPEFF_EXON_ID, SNPEFF_GENE_NAME, SNPEFF_TRANSCRIPT_ID, SNPEFF_EFFECT, SNPEFF_FUNCTIONAL_CLASS, SNPEFF_IMPACT, SNPEFF_GENE_BIOTYPE, dbNSFP_1000Gp1_AF, dbNSFP_ESP6500_AA_AF, dbNSFP_ESP6500_EA_AF, dbNSFP_29way_logOdds, dbNSFP_GERP___NR, dbNSFP_GERP___RS, dbNSFP_Interpro_domain, dbNSFP_Polyphen2_HVAR_pred, dbNSFP_SIFT_score, g.FILTER, s.EFF, g.BaseQRankSum, g.FS, g.MQ, g.MQ0, g.MQRankSum, g.QD, g.ReadPosRankSum, gene, gts, gt_types FROM %(track)s_compound_hets_table AS c INNER JOIN %(track)s_genes_table AS g ON c.gene = g.SNPEFF_GENE_NAME AND c.qual = g.QUAL AND c.depth = g.DP AND c.ref = g.REF AND c.alt = g.ALT INNER JOIN all_samples_snpeff_table AS s ON g.CHROM = s.CHROM AND g.POS = s.POS AND g.REF = s.REF AND g.ALT = s.ALT WHERE c.rowid IN (SELECT MAX(%(track)s_compound_hets_table.rowid) FROM %(track)s_compound_hets_table GROUP BY chrom, start, end, codon_change) AND (g.FILTER = 'PASS' OR g.FILTER = 'GENE_OF_INTEREST')" % locals())


# class recessives(ExomeTracker):
#
#    mPattern = "_recessive_table$"
#
#    def __call__(self, track, slice=None):
#        data = self.get(
#            "SELECT CHROM, POS, CASE WHEN (LENGTH(REF)>6) THEN SUBSTR(REF,1,6)||'...' ELSE REF END AS REF, CASE WHEN (LENGTH(ALT)>6) THEN SUBSTR(ALT,1,6)||'...' ELSE ALT END AS ALT, ID, SNPEFF_AMINO_ACID_CHANGE, SNPEFF_GENE_NAME, SNPEFF_TRANSCRIPT_ID FROM %(track)s_recessive_table WHERE (dbNSFP_1000Gp1_AF is null OR dbNSFP_1000Gp1_AF<0.01) AND (dbNSFP_ESP6500_AA_AF is null OR dbNSFP_ESP6500_AA_AF<0.01) AND COMMON is null AND FILTER='PASS' " % locals())
#        return odict(zip(("CHROM", "POS", "REF", "ALT", "ID", "SNPEFF_AMINO_ACID_CHANGE", "SNPEFF_GENE_NAME", "SNPEFF_TRANSCRIPT_ID"), zip(*data)))
#
#
# class dominants(ExomeTracker):
#
#    mPattern = "_dominant_table$"
#
#    def __call__(self, track, slice=None):
#        data = self.get(
#            "SELECT CHROM, POS, CASE WHEN (LENGTH(REF)>6) THEN SUBSTR(REF,1,6)||'...' ELSE REF END AS REF, CASE WHEN (LENGTH(ALT)>6) THEN SUBSTR(ALT,1,6)||'...' ELSE ALT END AS ALT, ID, SNPEFF_AMINO_ACID_CHANGE, SNPEFF_GENE_NAME, SNPEFF_TRANSCRIPT_ID, dbNSFP_ESP6500_AA_AF FROM %(track)s_dominant_table WHERE (dbNSFP_1000Gp1_AF is null OR dbNSFP_1000Gp1_AF<0.001) AND (dbNSFP_ESP6500_AA_AF is null OR dbNSFP_ESP6500_AA_AF<0.001) AND COMMON is null AND FILTER='PASS' " % locals())
#        return odict(zip(("CHROM", "POS", "REF", "ALT", "ID", "SNPEFF_AMINO_ACID_CHANGE", "SNPEFF_GENE_NAME", "SNPEFF_TRANSCRIPT_ID", "dbNSFP_ESP6500_AA_AF"), zip(*data)))
#
#
# class deNovos(ExomeTracker):
#
#    mPattern = "_filtered_table$"
#
#    def __call__(self, track, slice=None):
#        data = self.get(
#            "SELECT CHROM, POS, REF, ALT, ID, SNPEFF_EFFECT, SNPEFF_AMINO_ACID_CHANGE, SNPEFF_GENE_NAME, SNPEFF_TRANSCRIPT_ID FROM %(track)s_filtered_table WHERE (dbNSFP_1000Gp1_AF is null OR dbNSFP_1000Gp1_AF<0.001) AND (dbNSFP_ESP6500_AA_AF is null OR dbNSFP_ESP6500_AA_AF<0.001) AND COMMON is null AND FILTER='PASS' " % locals())
# return odict(zip(("CHROM", "POS", "REF", "ALT", "ID", "SNPEFF_EFFECT",
# "SNPEFF_AMINO_ACID_CHANGE", "SNPEFF_GENE_NAME", "SNPEFF_TRANSCRIPT_ID"),
# zip(*data)))
=======
            "SELECT c.rowid, g.CHROM, g.POS, g.REF, g.ALT, g.ID, SNPEFF_CODON_CHANGE, SNPEFF_AMINO_ACID_CHANGE, SNPEFF_EXON_ID, SNPEFF_GENE_NAME, SNPEFF_TRANSCRIPT_ID, SNPEFF_EFFECT, SNPEFF_FUNCTIONAL_CLASS, SNPEFF_IMPACT, SNPEFF_GENE_BIOTYPE, dbNSFP_1000Gp1_AF, dbNSFP_ESP6500_AA_AF, AC_Adj, AN_Adj, (CAST(AC_Adj AS FLOAT)/AN_Adj) AS ExAC, dbNSFP_ESP6500_EA_AF, dbNSFP_29way_logOdds, dbNSFP_GERP___NR, dbNSFP_GERP___RS, dbNSFP_Interpro_domain, dbNSFP_Polyphen2_HVAR_pred, dbNSFP_SIFT_score, g.CLNDBN, g.CLNORIGIN, g.CLNSIG, g.FILTER, s.EFF, g.BaseQRankSum, g.FS, g.MQ, g.MQ0, g.MQRankSum, g.QD, g.ReadPosRankSum, gene, family_genotypes, family_members FROM %(track)s_compound_hets_table AS c INNER JOIN all_samples_snpsift_table AS g ON c.gene = g.SNPEFF_GENE_NAME AND c.qual = g.QUAL AND c.depth = g.DP AND c.ref = g.REF AND c.alt = g.ALT INNER JOIN all_samples_snpeff_table AS s ON g.CHROM = s.CHROM AND g.POS = s.POS AND g.REF = s.REF AND g.ALT = s.ALT WHERE c.rowid IN (SELECT MAX(%(track)s_compound_hets_table.rowid) FROM %(track)s_compound_hets_table GROUP BY chrom, start, end, codon_change) AND (g.FILTER = 'PASS' OR g.FILTER = 'GENE_OF_INTEREST')" % locals())
>>>>>>> 317a6cb8
<|MERGE_RESOLUTION|>--- conflicted
+++ resolved
@@ -15,11 +15,7 @@
 
     def __call__(self, track, slice=None):
         return self.getAll(
-<<<<<<< HEAD
-            "SELECT r.CHROM, r.POS, r.REF, r.ALT, r.ID, SNPEFF_CODON_CHANGE, SNPEFF_AMINO_ACID_CHANGE, SNPEFF_EXON_ID, SNPEFF_GENE_NAME, SNPEFF_TRANSCRIPT_ID, SNPEFF_EFFECT, SNPEFF_FUNCTIONAL_CLASS, SNPEFF_IMPACT, SNPEFF_GENE_BIOTYPE, EFF, dbNSFP_1000Gp1_AF, dbNSFP_ESP6500_AA_AF, dbNSFP_ESP6500_EA_AF, dbNSFP_29way_logOdds, dbNSFP_GERP___NR, dbNSFP_GERP___RS, dbNSFP_Interpro_domain, dbNSFP_Polyphen2_HVAR_pred, dbNSFP_SIFT_score, FILTER, BaseQRankSum, FS, MQ, MQ0, MQRankSum, QD, ReadPosRankSum FROM %(track)s_recessive_table AS r INNER JOIN all_samples_snpeff_table AS s ON r.CHROM = s.CHROM AND r.POS = s.POS WHERE (dbNSFP_1000Gp1_AF is null OR dbNSFP_1000Gp1_AF<0.01) AND (dbNSFP_ESP6500_AA_AF is null OR dbNSFP_ESP6500_AA_AF<0.01) AND COMMON is null AND FILTER='PASS' " % locals())
-=======
             "SELECT r.CHROM, r.POS, r.REF, r.ALT, r.ID, SNPEFF_CODON_CHANGE, SNPEFF_AMINO_ACID_CHANGE, SNPEFF_EXON_ID, SNPEFF_GENE_NAME, SNPEFF_TRANSCRIPT_ID, SNPEFF_EFFECT, SNPEFF_FUNCTIONAL_CLASS, SNPEFF_IMPACT, SNPEFF_GENE_BIOTYPE, EFF, dbNSFP_1000Gp1_AF, dbNSFP_ESP6500_AA_AF, dbNSFP_ESP6500_EA_AF, AC_Adj, AN_Adj, (CAST(AC_Adj AS FLOAT)/AN_Adj) AS ExAC, dbNSFP_29way_logOdds, dbNSFP_GERP___NR, dbNSFP_GERP___RS, dbNSFP_Interpro_domain, dbNSFP_Polyphen2_HVAR_pred, dbNSFP_SIFT_score, CLNDBN, CLNORIGIN, CLNSIG, FILTER, BaseQRankSum, FS, MQ, MQ0, MQRankSum, QD, ReadPosRankSum FROM %(track)s_recessive_table AS r INNER JOIN all_samples_snpeff_table AS s ON r.CHROM = s.CHROM AND r.POS = s.POS WHERE (dbNSFP_1000Gp1_AF is null OR dbNSFP_1000Gp1_AF<0.01) AND (dbNSFP_ESP6500_AA_AF is null OR dbNSFP_ESP6500_AA_AF<0.01) AND (ExAC is null OR ExAC<0.01) AND FILTER='PASS' " % locals())
->>>>>>> 317a6cb8
 
 
 class dominants(ExomeTracker):
@@ -28,11 +24,7 @@
 
     def __call__(self, track, slice=None):
         return self.getAll(
-<<<<<<< HEAD
-            "SELECT d.CHROM, d.POS, d.REF, d.ALT, d.ID, SNPEFF_CODON_CHANGE, SNPEFF_AMINO_ACID_CHANGE, SNPEFF_EXON_ID, SNPEFF_GENE_NAME, SNPEFF_TRANSCRIPT_ID, SNPEFF_EFFECT, SNPEFF_FUNCTIONAL_CLASS, SNPEFF_IMPACT, SNPEFF_GENE_BIOTYPE, EFF, dbNSFP_1000Gp1_AF, dbNSFP_ESP6500_AA_AF, dbNSFP_ESP6500_EA_AF, AC_Adj, AN_Adj, dbNSFP_29way_logOdds, dbNSFP_GERP___NR, dbNSFP_GERP___RS, dbNSFP_Interpro_domain, dbNSFP_Polyphen2_HVAR_pred, dbNSFP_SIFT_score, FILTER, BaseQRankSum, FS, MQ, MQ0, MQRankSum, QD, ReadPosRankSum FROM %(track)s_dominant_table AS d INNER JOIN all_samples_snpeff_table AS s ON d.CHROM = s.CHROM AND d.POS = s.POS WHERE (dbNSFP_1000Gp1_AF is null OR dbNSFP_1000Gp1_AF<0.01) AND (dbNSFP_ESP6500_AA_AF is null OR dbNSFP_ESP6500_AA_AF<0.01) AND COMMON is null AND CAST(AC_Adj AS FLOAT)/AN_Adj)<0.01 AND FILTER='PASS' " % locals())
-=======
             "SELECT d.CHROM, d.POS, d.REF, d.ALT, d.ID, SNPEFF_CODON_CHANGE, SNPEFF_AMINO_ACID_CHANGE, SNPEFF_EXON_ID, SNPEFF_GENE_NAME, SNPEFF_TRANSCRIPT_ID, SNPEFF_EFFECT, SNPEFF_FUNCTIONAL_CLASS, SNPEFF_IMPACT, SNPEFF_GENE_BIOTYPE, EFF, dbNSFP_1000Gp1_AF, dbNSFP_ESP6500_AA_AF, dbNSFP_ESP6500_EA_AF, AC_Adj, AN_Adj, (CAST(AC_Adj AS FLOAT)/AN_Adj) AS ExAC, dbNSFP_29way_logOdds, dbNSFP_GERP___NR, dbNSFP_GERP___RS, dbNSFP_Interpro_domain, dbNSFP_Polyphen2_HVAR_pred, dbNSFP_SIFT_score, CLNDBN, CLNORIGIN, CLNSIG, FILTER, BaseQRankSum, FS, MQ, MQ0, MQRankSum, QD, ReadPosRankSum FROM %(track)s_dominant_table AS d INNER JOIN all_samples_snpeff_table AS s ON d.CHROM = s.CHROM AND d.POS = s.POS WHERE (dbNSFP_1000Gp1_AF is null OR dbNSFP_1000Gp1_AF<0.01) AND (dbNSFP_ESP6500_AA_AF is null OR dbNSFP_ESP6500_AA_AF<0.01) AND (ExAC<0.01 OR ExAC is null) AND FILTER='PASS' " % locals())
->>>>>>> 317a6cb8
 
 
 class deNovos(ExomeTracker):
@@ -41,11 +33,7 @@
 
     def __call__(self, track, slice=None):
         return self.getAll(
-<<<<<<< HEAD
-            "SELECT f.CHROM, f.POS, f.REF, f.ALT, f.ID, SNPEFF_CODON_CHANGE, SNPEFF_AMINO_ACID_CHANGE, SNPEFF_EXON_ID, SNPEFF_GENE_NAME, SNPEFF_TRANSCRIPT_ID, SNPEFF_EFFECT, SNPEFF_FUNCTIONAL_CLASS, SNPEFF_IMPACT, SNPEFF_GENE_BIOTYPE, EFF, dbNSFP_1000Gp1_AF, dbNSFP_ESP6500_AA_AF, dbNSFP_ESP6500_EA_AF, dbNSFP_29way_logOdds, dbNSFP_GERP___NR, dbNSFP_GERP___RS, dbNSFP_Interpro_domain, dbNSFP_Polyphen2_HVAR_pred, dbNSFP_SIFT_score, FILTER, BaseQRankSum, FS, MQ, MQ0, MQRankSum, QD, ReadPosRankSum FROM %(track)s_filtered_table AS f INNER JOIN all_samples_snpeff_table AS s ON f.CHROM = s.CHROM AND f.POS = s.POS WHERE (dbNSFP_1000Gp1_AF is null OR dbNSFP_1000Gp1_AF<0.01) AND (dbNSFP_ESP6500_AA_AF is null OR dbNSFP_ESP6500_AA_AF<0.01) AND COMMON is null AND FILTER='PASS' " % locals())
-=======
             "SELECT f.CHROM, f.POS, f.REF, f.ALT, f.ID, SNPEFF_CODON_CHANGE, SNPEFF_AMINO_ACID_CHANGE, SNPEFF_EXON_ID, SNPEFF_GENE_NAME, SNPEFF_TRANSCRIPT_ID, SNPEFF_EFFECT, SNPEFF_FUNCTIONAL_CLASS, SNPEFF_IMPACT, SNPEFF_GENE_BIOTYPE, EFF, dbNSFP_1000Gp1_AF, dbNSFP_ESP6500_AA_AF, dbNSFP_ESP6500_EA_AF, AC_Adj, AN_Adj, (CAST(AC_Adj AS FLOAT)/AN_Adj) AS ExAC, dbNSFP_29way_logOdds, dbNSFP_GERP___NR, dbNSFP_GERP___RS, dbNSFP_Interpro_domain, dbNSFP_Polyphen2_HVAR_pred, dbNSFP_SIFT_score, CLNDBN, CLNORIGIN, CLNSIG, FILTER, BaseQRankSum, FS, MQ, MQ0, MQRankSum, QD, ReadPosRankSum FROM %(track)s_filtered_table AS f INNER JOIN all_samples_snpeff_table AS s ON f.CHROM = s.CHROM AND f.POS = s.POS WHERE (dbNSFP_1000Gp1_AF is null OR dbNSFP_1000Gp1_AF<0.01) AND (dbNSFP_ESP6500_AA_AF is null OR dbNSFP_ESP6500_AA_AF<0.01) AND (ExAC<0.01 OR ExAC is null)  AND FILTER='PASS' " % locals())
->>>>>>> 317a6cb8
 
 
 class comp_hets(ExomeTracker):
@@ -54,40 +42,4 @@
 
     def __call__(self, track, slice=None):
         return self.getAll(
-<<<<<<< HEAD
-            "SELECT c.rowid, g.CHROM, g.POS, g.REF, g.ALT, g.ID, SNPEFF_CODON_CHANGE, SNPEFF_AMINO_ACID_CHANGE, SNPEFF_EXON_ID, SNPEFF_GENE_NAME, SNPEFF_TRANSCRIPT_ID, SNPEFF_EFFECT, SNPEFF_FUNCTIONAL_CLASS, SNPEFF_IMPACT, SNPEFF_GENE_BIOTYPE, dbNSFP_1000Gp1_AF, dbNSFP_ESP6500_AA_AF, dbNSFP_ESP6500_EA_AF, dbNSFP_29way_logOdds, dbNSFP_GERP___NR, dbNSFP_GERP___RS, dbNSFP_Interpro_domain, dbNSFP_Polyphen2_HVAR_pred, dbNSFP_SIFT_score, g.FILTER, s.EFF, g.BaseQRankSum, g.FS, g.MQ, g.MQ0, g.MQRankSum, g.QD, g.ReadPosRankSum, gene, gts, gt_types FROM %(track)s_compound_hets_table AS c INNER JOIN %(track)s_genes_table AS g ON c.gene = g.SNPEFF_GENE_NAME AND c.qual = g.QUAL AND c.depth = g.DP AND c.ref = g.REF AND c.alt = g.ALT INNER JOIN all_samples_snpeff_table AS s ON g.CHROM = s.CHROM AND g.POS = s.POS AND g.REF = s.REF AND g.ALT = s.ALT WHERE c.rowid IN (SELECT MAX(%(track)s_compound_hets_table.rowid) FROM %(track)s_compound_hets_table GROUP BY chrom, start, end, codon_change) AND (g.FILTER = 'PASS' OR g.FILTER = 'GENE_OF_INTEREST')" % locals())
-
-
-# class recessives(ExomeTracker):
-#
-#    mPattern = "_recessive_table$"
-#
-#    def __call__(self, track, slice=None):
-#        data = self.get(
-#            "SELECT CHROM, POS, CASE WHEN (LENGTH(REF)>6) THEN SUBSTR(REF,1,6)||'...' ELSE REF END AS REF, CASE WHEN (LENGTH(ALT)>6) THEN SUBSTR(ALT,1,6)||'...' ELSE ALT END AS ALT, ID, SNPEFF_AMINO_ACID_CHANGE, SNPEFF_GENE_NAME, SNPEFF_TRANSCRIPT_ID FROM %(track)s_recessive_table WHERE (dbNSFP_1000Gp1_AF is null OR dbNSFP_1000Gp1_AF<0.01) AND (dbNSFP_ESP6500_AA_AF is null OR dbNSFP_ESP6500_AA_AF<0.01) AND COMMON is null AND FILTER='PASS' " % locals())
-#        return odict(zip(("CHROM", "POS", "REF", "ALT", "ID", "SNPEFF_AMINO_ACID_CHANGE", "SNPEFF_GENE_NAME", "SNPEFF_TRANSCRIPT_ID"), zip(*data)))
-#
-#
-# class dominants(ExomeTracker):
-#
-#    mPattern = "_dominant_table$"
-#
-#    def __call__(self, track, slice=None):
-#        data = self.get(
-#            "SELECT CHROM, POS, CASE WHEN (LENGTH(REF)>6) THEN SUBSTR(REF,1,6)||'...' ELSE REF END AS REF, CASE WHEN (LENGTH(ALT)>6) THEN SUBSTR(ALT,1,6)||'...' ELSE ALT END AS ALT, ID, SNPEFF_AMINO_ACID_CHANGE, SNPEFF_GENE_NAME, SNPEFF_TRANSCRIPT_ID, dbNSFP_ESP6500_AA_AF FROM %(track)s_dominant_table WHERE (dbNSFP_1000Gp1_AF is null OR dbNSFP_1000Gp1_AF<0.001) AND (dbNSFP_ESP6500_AA_AF is null OR dbNSFP_ESP6500_AA_AF<0.001) AND COMMON is null AND FILTER='PASS' " % locals())
-#        return odict(zip(("CHROM", "POS", "REF", "ALT", "ID", "SNPEFF_AMINO_ACID_CHANGE", "SNPEFF_GENE_NAME", "SNPEFF_TRANSCRIPT_ID", "dbNSFP_ESP6500_AA_AF"), zip(*data)))
-#
-#
-# class deNovos(ExomeTracker):
-#
-#    mPattern = "_filtered_table$"
-#
-#    def __call__(self, track, slice=None):
-#        data = self.get(
-#            "SELECT CHROM, POS, REF, ALT, ID, SNPEFF_EFFECT, SNPEFF_AMINO_ACID_CHANGE, SNPEFF_GENE_NAME, SNPEFF_TRANSCRIPT_ID FROM %(track)s_filtered_table WHERE (dbNSFP_1000Gp1_AF is null OR dbNSFP_1000Gp1_AF<0.001) AND (dbNSFP_ESP6500_AA_AF is null OR dbNSFP_ESP6500_AA_AF<0.001) AND COMMON is null AND FILTER='PASS' " % locals())
-# return odict(zip(("CHROM", "POS", "REF", "ALT", "ID", "SNPEFF_EFFECT",
-# "SNPEFF_AMINO_ACID_CHANGE", "SNPEFF_GENE_NAME", "SNPEFF_TRANSCRIPT_ID"),
-# zip(*data)))
-=======
-            "SELECT c.rowid, g.CHROM, g.POS, g.REF, g.ALT, g.ID, SNPEFF_CODON_CHANGE, SNPEFF_AMINO_ACID_CHANGE, SNPEFF_EXON_ID, SNPEFF_GENE_NAME, SNPEFF_TRANSCRIPT_ID, SNPEFF_EFFECT, SNPEFF_FUNCTIONAL_CLASS, SNPEFF_IMPACT, SNPEFF_GENE_BIOTYPE, dbNSFP_1000Gp1_AF, dbNSFP_ESP6500_AA_AF, AC_Adj, AN_Adj, (CAST(AC_Adj AS FLOAT)/AN_Adj) AS ExAC, dbNSFP_ESP6500_EA_AF, dbNSFP_29way_logOdds, dbNSFP_GERP___NR, dbNSFP_GERP___RS, dbNSFP_Interpro_domain, dbNSFP_Polyphen2_HVAR_pred, dbNSFP_SIFT_score, g.CLNDBN, g.CLNORIGIN, g.CLNSIG, g.FILTER, s.EFF, g.BaseQRankSum, g.FS, g.MQ, g.MQ0, g.MQRankSum, g.QD, g.ReadPosRankSum, gene, family_genotypes, family_members FROM %(track)s_compound_hets_table AS c INNER JOIN all_samples_snpsift_table AS g ON c.gene = g.SNPEFF_GENE_NAME AND c.qual = g.QUAL AND c.depth = g.DP AND c.ref = g.REF AND c.alt = g.ALT INNER JOIN all_samples_snpeff_table AS s ON g.CHROM = s.CHROM AND g.POS = s.POS AND g.REF = s.REF AND g.ALT = s.ALT WHERE c.rowid IN (SELECT MAX(%(track)s_compound_hets_table.rowid) FROM %(track)s_compound_hets_table GROUP BY chrom, start, end, codon_change) AND (g.FILTER = 'PASS' OR g.FILTER = 'GENE_OF_INTEREST')" % locals())
->>>>>>> 317a6cb8
+            "SELECT c.rowid, g.CHROM, g.POS, g.REF, g.ALT, g.ID, SNPEFF_CODON_CHANGE, SNPEFF_AMINO_ACID_CHANGE, SNPEFF_EXON_ID, SNPEFF_GENE_NAME, SNPEFF_TRANSCRIPT_ID, SNPEFF_EFFECT, SNPEFF_FUNCTIONAL_CLASS, SNPEFF_IMPACT, SNPEFF_GENE_BIOTYPE, dbNSFP_1000Gp1_AF, dbNSFP_ESP6500_AA_AF, AC_Adj, AN_Adj, (CAST(AC_Adj AS FLOAT)/AN_Adj) AS ExAC, dbNSFP_ESP6500_EA_AF, dbNSFP_29way_logOdds, dbNSFP_GERP___NR, dbNSFP_GERP___RS, dbNSFP_Interpro_domain, dbNSFP_Polyphen2_HVAR_pred, dbNSFP_SIFT_score, g.CLNDBN, g.CLNORIGIN, g.CLNSIG, g.FILTER, s.EFF, g.BaseQRankSum, g.FS, g.MQ, g.MQ0, g.MQRankSum, g.QD, g.ReadPosRankSum, gene, family_genotypes, family_members FROM %(track)s_compound_hets_table AS c INNER JOIN all_samples_snpsift_table AS g ON c.gene = g.SNPEFF_GENE_NAME AND c.qual = g.QUAL AND c.depth = g.DP AND c.ref = g.REF AND c.alt = g.ALT INNER JOIN all_samples_snpeff_table AS s ON g.CHROM = s.CHROM AND g.POS = s.POS AND g.REF = s.REF AND g.ALT = s.ALT WHERE c.rowid IN (SELECT MAX(%(track)s_compound_hets_table.rowid) FROM %(track)s_compound_hets_table GROUP BY chrom, start, end, codon_change) AND (g.FILTER = 'PASS' OR g.FILTER = 'GENE_OF_INTEREST')" % locals())