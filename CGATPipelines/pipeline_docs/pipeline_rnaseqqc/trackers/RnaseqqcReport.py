import glob
import numpy as np
import pandas as pd
import collections
from sklearn import manifold
from sklearn.metrics import euclidean_distances
from sklearn.preprocessing import scale as sklearn_scale
from sklearn.decomposition import PCA as sklearnPCA
from rpy2.robjects import r as R
import rpy2.robjects.pandas2ri as py2ri
from CGATReport.Tracker import *
from CGATReport.Utils import PARAMS as P
import CGATPipelines.PipelineTracks as PipelineTracks

###################################################################
###################################################################
# parameterization

EXPORTDIR = P.get('readqc_exportdir', P.get('exportdir', 'export'))
DATADIR = P.get('readqc_datadir', P.get('datadir', '.'))
DATABASE = P.get('readqc_backend', P.get('sql_backend', 'sqlite:///./csvdb'))

###################################################################
# cf. pipeline_rnaseq.py
# This should be automatically gleaned from pipeline_rnaseq.py
###################################################################


TRACKS = PipelineTracks.Tracks(PipelineTracks.Sample).loadFromDirectory(
    glob.glob("%s/*.sra" % DATADIR), "(\S+).sra") +\
    PipelineTracks.Tracks(PipelineTracks.Sample).loadFromDirectory(
        glob.glob("%s/*.fastq.gz" % DATADIR), "(\S+).fastq.gz") +\
    PipelineTracks.Tracks(PipelineTracks.Sample).loadFromDirectory(
        glob.glob("%s/*.fastq.1.gz" % DATADIR), "(\S+).fastq.1.gz") +\
    PipelineTracks.Tracks(PipelineTracks.Sample).loadFromDirectory(
        glob.glob("*.csfasta.gz"), "(\S+).csfasta.gz")

###########################################################################


class RnaseqqcTracker(TrackerSQL):

    '''Define convenience tracks for plots'''

    def __init__(self, *args, **kwargs):
        TrackerSQL.__init__(self, *args, backend=DATABASE, **kwargs)

##############################################################
##############################################################
##############################################################


class SampleHeatmap(RnaseqqcTracker):
    table = "sailfish_transcripts"
    py2ri.activate()

    def getTracks(self, subset=None):
        return ("all")

    def getCurrentRDevice(self):

        '''return the numerical device id of the
        current device'''

        return R["dev.cur"]()[0]

    def hierarchicalClustering(self, dataframe):
        '''
        Perform hierarchical clustering on a
        dataframe of expression values

        Arguments
        ---------
        dataframe: pandas.Core.DataFrame
          a dataframe containing gene IDs, sample IDs
          and gene expression values

        Returns
        -------
        correlations: pandas.Core.DataFrame
          a dataframe of a pair-wise correlation matrix
          across samples.  Uses the Pearson correlation.
        '''

        # set sample_id to index
        pivot = dataframe.pivot(index="sample_id",
                                columns="transcript_id",
                                values="TPM")
        transpose = pivot.T
        # why do I have to resort to R????
        r_df = py2ri.py2ri_pandasdataframe(transpose)
        R.assign("p.df", r_df)
        R('''p.mat <- apply(p.df, 2, as.numeric)''')
        R('''cor.df <- cor(p.mat)''')
        r_cor = R["cor.df"]
        py_cor = py2ri.ri2py_dataframe(r_cor)
        corr_frame = py_cor

        return corr_frame

    def __call__(self, track, slice=None):
        statement = ("SELECT sample_id,transcript_id,TPM from %(table)s "
                     "WHERE transcript_id != 'Transcript';")
        df = pd.DataFrame.from_dict(self.getAll(statement))
        # insert clustering function here

        mdf = self.hierarchicalClustering(df)
        mdf.columns = set(df["sample_id"])
        mdf.index = set(df["sample_id"])
        r_cor = py2ri.py2ri_pandasdataframe(mdf)
        R.assign("cor.mat", r_cor)

        R.x11()
        R('''suppressPackageStartupMessages(library(gplots))''')
        R('''suppressPackageStartupMessages(library(RColorBrewer))''')
        R('''hmcol <- colorRampPalette(c("#FFFF00", "#7A378B"))''')
        R('''heatmap.2(as.matrix(cor.mat), trace="none",'''
          '''col=hmcol)''')

        return odict((("Sum absolute covariance",
                       "#$rpl %i$#" % self.getCurrentRDevice()),))


class sampleMDS(RnaseqqcTracker):
    # to add:
    # - ability to use rlog or variance stabalising transformatio
    # - ability to change filter threshold fo rlowly expressed transcripts
    # - JOIN with design table to get further aesthetics for plotting
    #   E.g treatment, replicate, etc

    table = "sailfish_transcripts"

    def __call__(self, track,  slice=None):

        # remove WHERE when table cleaned up to remove header rows
        statement = (
            "SELECT transcript_id, TPM, sample_id FROM %(table)s "
            "where transcript_id != 'Transcript'")

        # fetch data
        df = pd.DataFrame.from_dict(self.getAll(statement))

        df = df.pivot('transcript_id', 'sample_id')['TPM']

        # calculate dissimilarities
        similarities = euclidean_distances(df.transpose())

        # run MDS
        mds = manifold.MDS(n_components=2, max_iter=3000,
                           eps=1e-9, dissimilarity="precomputed", n_jobs=1)
        mds = mds.fit(similarities)
        pos = pd.DataFrame(mds.embedding_)

        pos.columns = ["MD1", "MD2"]
        pos['sample'] = df.columns

        return pos


class samplePCA(RnaseqqcTracker):
    '''
    Perform Principal component analysis on dataframe of
    expression values using sklearn PCA function. Takes expression
    dataframe, logs transforms data and scales variables to unit variance
    before performing PCA.
    '''

    # to add:
    # - ability to use rlog or variance stabalising transformation instead log2
    # - ability to change filter threshold for lowly expressed transcripts

    components = 10
    table = "sailfish_transcripts"

    def pca(self):

        # remove WHERE when table cleaned up to remove header rows
        statement = ("""SELECT transcript_id, TPM, sample_id FROM %s
        where transcript_id != 'Transcript' """ % self.table)

        # fetch data
        df = self.getDataFrame(statement)

        # put dataframe so row=genes, cols = samples, cells contain TPM
        pivot_df = df.pivot('transcript_id', 'sample_id')['TPM']

        # filter dataframe to get rid of genes where TPM == 0 across samples
        filtered_df = pivot_df[pivot_df.sum(axis=1) > 0]

        # add +1 to counts and log transform data.
        logdf = np.log(filtered_df + 0.1)

        # Scale dataframe so variance =1 across rows
        logscaled = sklearn_scale(logdf, axis=1)

        # turn array back to df and add transcript id back to index
        logscaled_df = pd.DataFrame(logscaled)
        logscaled_df.index = list(logdf.index)

        # Now do the PCA - can change n_components
        sklearn_pca = sklearnPCA(n_components=self.components)
        sklearn_pca.fit(logscaled_df)

        index = logdf.columns

        return sklearn_pca, index


class samplePCAprojections(samplePCA):
    '''
    Perform Principal component analysis on dataframe of
    expression values using sklearn PCA function. Takes expression
    dataframe, logs transforms data and scales variables to unit variance
    before performing PCA.

    Arguments
    ---------
    dataframe: pandas.Core.DataFrame
    a dataframe containing gene IDs, sample IDs
    and gene expression values

    Returns
    -------
    dataframe : pandas.Core.DataFrame
    a dataframe of first(PC1) and second (PC2) pricipal components
    in columns across samples, which are across the rows. '''
    # to add:
    # - ability to use rlog or variance stabalising transformation instead log2
    # - ability to change filter threshold for lowly expressed transcripts

    def __call__(self, track,  slice=None):

        sklearn_pca, index = self.pca()

        # these are the principle componets row 0 = PC1, 1 =PC2 etc
        PC_df = pd.DataFrame(sklearn_pca.components_)
        PC_df = PC_df.T
        PC_df.columns = ["PC%i" % x for x in range(1, self.components+1)]
        PC_df.index = index

        # This is what want for ploting bar graph
        # y = sklearn_pca.explained_variance_ratio_

        factor_statement = '''select * from factors'''

        # fetch factor data
        factor_df = self.getDataFrame(factor_statement)
        factor_df.set_index("sample_name", drop=True, inplace=True)

        full_df = PC_df.join(factor_df)

        return collections.OrderedDict({x: full_df[full_df['factor'] == x] for
                                        x in set(full_df['factor'].tolist())})


class samplePCAvariance(samplePCA):
    '''
    Perform Principal component analysis on dataframe of
    expression values using sklearn PCA function. Takes expression
    dataframe, logs transforms data and scales variables to unit variance
    before performing PCA.

    Arguments
    ---------
    dataframe: pandas.Core.DataFrame
    a dataframe containing gene IDs, sample IDs
    and gene expression values

    Returns
    -------
    dataframe : pandas.Core.DataFrame
    a dataframe of first(PC1) and second (PC2) pricipal components
    in columns across samples, which are across the rows. '''
    # to add:
    # - ability to use rlog or variance stabalising transformation instead log2
    # - ability to change filter threshold for lowly expressed transcripts

    def __call__(self, track,  slice=None):

        sklearn_pca, index = self.pca()

        variance = sklearn_pca.explained_variance_ratio_

        final_df = pd.DataFrame({"variance": variance,
                                 "PC": range(1, self.components+1)})

        return final_df


class BiasFactors(RnaseqqcTracker):
    table = "bias_binned_means"

    def getTracks(self):
        d = self.get("SELECT DISTINCT bias_factor FROM %(table)s")
        return ["GC_Content", "length"]
        # return tuple([x[0] for x in d])

    def __call__(self, track, slice=None):
        statement = """
        SELECT bin, sample_id, value
        FROM %(table)s
        WHERE bias_factor = '%(track)s'
        AND variable = 'LogTPM'"""
        # fetch data
        df = self.getDataFrame(statement)
        df.set_index("sample_id", drop=False, inplace=True)

        factor_statement = '''select * from factors'''
        factor_df = self.getDataFrame(factor_statement)
        factor_df.set_index("sample_name", drop=True, inplace=True)
        factor_df.index.name = "sample_id"

        print factor_df.head()
        print df.head()

        full_df = df.join(factor_df)

        return full_df
        return collections.OrderedDict({x: full_df[full_df['factor'] == x] for
                                        x in set(full_df['factor'].tolist())})

        # TS: this should be replaced with a merge with the table of
        # experiment information
        # df2 = pd.DataFrame(map(lambda x: x.split("-"), df['sample']))
        # df2.columns = ["id_"+str(x) for x in range(1, len(df2.columns)+1)]

        # merged = pd.concat([df, df2], axis=1)
        # merged.index = ("all",)*len(merged.index)
        # merged.index.name = "track"


class ExpressionDistribution(RnaseqqcTracker):
    table = "sailfish_transcripts"

    def __call__(self, track, slice=None):
        statement = """SELECT sample_id, transcript_id, TPM
        FROM %(table)s WHERE transcript_id != 'Transcript'"""

        df = pd.DataFrame.from_dict(self.getAll(statement))
        c = 0.1
        df['logTPM'] = df['TPM'].apply(lambda x: np.log2(c + x))

<<<<<<< HEAD
# cgatreport-test -t ExpressionDistribution -r density-plot



class MappingTracker(TrackerSQL):
    """Base class for trackers from mapping report used for mapping context below"""


class MappingContext(MappingTracker, SingleTableTrackerRows):
    table = "context_stats"
=======
        return df
>>>>>>> 9820578f
<|MERGE_RESOLUTION|>--- conflicted
+++ resolved
@@ -340,7 +340,23 @@
         c = 0.1
         df['logTPM'] = df['TPM'].apply(lambda x: np.log2(c + x))
 
-<<<<<<< HEAD
+        return df
+
+
+# class ExpressionDistributionNotR(RnaseqqcTracker, SingleTableTrackerColumns):
+#    table = "transcript_quantification"
+#    column = "transcript_id"
+#    exclude_columns = "RPKM"
+
+#    def __call__(self, track, slice=None):
+#        statement = ("SELECT sample_id, transcript_id, RPKM FROM %(table)s WHERE transcript_id != 'Transcript'")
+#        df = pd.DataFrame.from_dict(self.getAll(statement))
+#        c = 0.0000001
+#        df['log2rpkm'] = df['RPKM'].apply(lambda x: np.log2(c + x))
+#        pivot = df.pivot(index='sample_id', columns='transcript_id', values='log2rpkm')
+
+#        return pivot
+
 # cgatreport-test -t ExpressionDistribution -r density-plot
 
 
@@ -350,7 +366,4 @@
 
 
 class MappingContext(MappingTracker, SingleTableTrackerRows):
-    table = "context_stats"
-=======
-        return df
->>>>>>> 9820578f
+    table = "context_stats"